--- conflicted
+++ resolved
@@ -82,11 +82,7 @@
 }
 
 // NewWatcher creates a new watcher using the given API client.
-<<<<<<< HEAD
-func NewWatcher(i *WatcherInput) (*Watcher, error) {
-=======
-func NewWatcher(i *NewWatcherInput) *Watcher {
->>>>>>> daa4ec41
+func NewWatcher(i *WatcherInput) *Watcher {
 	w := &Watcher{
 		clients:         i.Clients,
 		cache:           i.Cache,
